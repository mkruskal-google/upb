/*
** upb::Message is a representation for protobuf messages.
**
** However it differs from other common representations like
** google::protobuf::Message in one key way: it does not prescribe any
** ownership between messages and submessages, and it relies on the
** client to ensure that each submessage/array/map outlives its parent.
**
** All messages, arrays, and maps live in an Arena.  If the entire message
** tree is in the same arena, ensuring proper lifetimes is simple.  However
** the client can mix arenas as long as they ensure that there are no
** dangling pointers.
**
** A client can access a upb::Message without knowing anything about
** ownership semantics, but to create or mutate a message a user needs
** to implement the memory management themselves.
**
** TODO: UTF-8 checking?
**/

#ifndef UPB_MSG_H_
#define UPB_MSG_H_

#include <stdint.h>
#include <string.h>
#include "upb/upb.h"
#include "upb/structs.int.h"

#ifdef __cplusplus

namespace upb {
class Array;
class Map;
class MapIterator;
class MessageLayout;
}

#endif

/* TODO(haberman): C++ accessors */

#ifdef __cplusplus
extern "C" {
#endif

typedef void upb_msg;

struct upb_array;
typedef struct upb_array upb_array;

struct upb_map;
typedef struct upb_map upb_map;

struct upb_mapiter;
typedef struct upb_mapiter upb_mapiter;

/** upb_msglayout *************************************************************/

/* upb_msglayout represents the memory layout of a given upb_msgdef.  The
 * members are public so generated code can initialize them, but users MUST NOT
 * read or write any of its members. */

typedef struct {
  uint32_t number;
  uint16_t offset;
  int16_t presence;      /* If >0, hasbit_index+1.  If <0, oneof_index+1. */
  uint16_t submsg_index;  /* undefined if descriptortype != MESSAGE or GROUP. */
  uint8_t descriptortype;
  uint8_t label;
} upb_msglayout_field;

typedef struct upb_msglayout {
  const struct upb_msglayout *const* submsgs;
  const upb_msglayout_field *fields;
  /* Must be aligned to sizeof(void*).  Doesn't include internal members like
   * unknown fields, extension dict, pointer to msglayout, etc. */
  uint16_t size;
  uint16_t field_count;
  bool extendable;
} upb_msglayout;

<<<<<<< HEAD
/** upb_stringview ************************************************************/
=======

/** upb_strview ************************************************************/
>>>>>>> 9ea6bb46

typedef struct {
  const char *data;
  size_t size;
} upb_strview;

UPB_INLINE upb_strview upb_strview_make(const char *data, size_t size) {
  upb_strview ret;
  ret.data = data;
  ret.size = size;
  return ret;
}

<<<<<<< HEAD
UPB_INLINE upb_stringview upb_stringview_makez(const char *data) {
  return upb_stringview_make(data, strlen(data));
}

UPB_INLINE bool upb_stringview_eql(upb_stringview a, upb_stringview b) {
  return a.size == b.size && memcmp(a.data, b.data, a.size) == 0;
}
=======
#define UPB_STRVIEW_INIT(ptr, len) {ptr, len}
>>>>>>> 9ea6bb46

#define UPB_STRINGVIEW_FORMAT "%.*s"
#define UPB_STRINGVIEW_ARGS(view) (int)(view).size, (view).data

#define UPB_STRINGVIEW_INIT(ptr, len) {ptr, len}

/** upb_msgval ****************************************************************/

/* A union representing all possible protobuf values.  Used for generic get/set
 * operations. */

typedef union {
  bool b;
  float flt;
  double dbl;
  int32_t i32;
  int64_t i64;
  uint32_t u32;
  uint64_t u64;
  const upb_map* map;
  const upb_msg* msg;
  const upb_array* arr;
  const void* ptr;
  upb_strview str;
} upb_msgval;

#define ACCESSORS(name, membername, ctype) \
  UPB_INLINE ctype upb_msgval_get ## name(upb_msgval v) { \
    return v.membername; \
  } \
  UPB_INLINE void upb_msgval_set ## name(upb_msgval *v, ctype cval) { \
    v->membername = cval; \
  } \
  UPB_INLINE upb_msgval upb_msgval_ ## name(ctype v) { \
    upb_msgval ret; \
    ret.membername = v; \
    return ret; \
  }

ACCESSORS(bool,   b,   bool)
ACCESSORS(float,  flt, float)
ACCESSORS(double, dbl, double)
ACCESSORS(int32,  i32, int32_t)
ACCESSORS(int64,  i64, int64_t)
ACCESSORS(uint32, u32, uint32_t)
ACCESSORS(uint64, u64, uint64_t)
ACCESSORS(map,    map, const upb_map*)
ACCESSORS(msg,    msg, const upb_msg*)
ACCESSORS(ptr,    ptr, const void*)
ACCESSORS(arr,    arr, const upb_array*)
ACCESSORS(str,    str, upb_strview)

#undef ACCESSORS

UPB_INLINE upb_msgval upb_msgval_makestr(const char *data, size_t size) {
  return upb_msgval_str(upb_strview_make(data, size));
}

/** upb_msg *******************************************************************/

/* A upb_msg represents a protobuf message.  It always corresponds to a specific
 * upb_msglayout, which describes how it is laid out in memory.  */

/* Creates a new message of the given type/layout in this arena. */
upb_msg *upb_msg_new(const upb_msglayout *l, upb_arena *a);

/* Returns the arena for the given message. */
upb_arena *upb_msg_arena(const upb_msg *msg);

void upb_msg_addunknown(upb_msg *msg, const char *data, size_t len);
const char *upb_msg_getunknown(const upb_msg *msg, size_t *len);

/* Read-only message API.  Can be safely called by anyone. */

/* Returns the value associated with this field:
 *   - for scalar fields (including strings), the value directly.
 *   - return upb_msg*, or upb_map* for msg/map.
 *     If the field is unset for these field types, returns NULL.
 *
 * TODO(haberman): should we let users store cached array/map/msg
 * pointers here for fields that are unset?  Could be useful for the
 * strongly-owned submessage model (ie. generated C API that doesn't use
 * arenas).
 */
upb_msgval upb_msg_get(const upb_msg *msg,
                       int field_index,
                       const upb_msglayout *l);

/* May only be called for fields where upb_fielddef_haspresence(f) == true. */
bool upb_msg_has(const upb_msg *msg,
                 int field_index,
                 const upb_msglayout *l);

/* Mutable message API.  May only be called by the owner of the message who
 * knows its ownership scheme and how to keep it consistent. */

/* Sets the given field to the given value.  Does not perform any memory
 * management: if you overwrite a pointer to a msg/array/map/string without
 * cleaning it up (or using an arena) it will leak.
 */
void upb_msg_set(upb_msg *msg,
                 int field_index,
                 upb_msgval val,
                 const upb_msglayout *l);

/* For a primitive field, set it back to its default. For repeated, string, and
 * submessage fields set it back to NULL.  This could involve releasing some
 * internal memory (for example, from an extension dictionary), but it is not
 * recursive in any way and will not recover any memory that may be used by
 * arrays/maps/strings/msgs that this field may have pointed to.
 */
bool upb_msg_clearfield(upb_msg *msg,
                        int field_index,
                        const upb_msglayout *l);

/* TODO(haberman): copyfrom()/mergefrom()? */

/** upb_array *****************************************************************/

/* A upb_array stores data for a repeated field.  The memory management
 * semantics are the same as upb_msg.  A upb_array allocates dynamic
 * memory internally for the array elements. */

upb_array *upb_array_new(upb_fieldtype_t type, upb_arena *a);
upb_fieldtype_t upb_array_type(const upb_array *arr);

/* Read-only interface.  Safe for anyone to call. */

size_t upb_array_size(const upb_array *arr);
upb_msgval upb_array_get(const upb_array *arr, size_t i);

/* Write interface.  May only be called by the message's owner who can enforce
 * its memory management invariants. */

bool upb_array_set(upb_array *arr, size_t i, upb_msgval val);

/** upb_map *******************************************************************/

/* A upb_map stores data for a map field.  The memory management semantics are
 * the same as upb_msg, with one notable exception.  upb_map will internally
 * store a copy of all string keys, but *not* any string values or submessages.
 * So you must ensure that any string or message values outlive the map, and you
 * must delete them manually when they are no longer required. */

upb_map *upb_map_new(upb_fieldtype_t ktype, upb_fieldtype_t vtype,
                     upb_arena *a);

/* Read-only interface.  Safe for anyone to call. */

size_t upb_map_size(const upb_map *map);
upb_fieldtype_t upb_map_keytype(const upb_map *map);
upb_fieldtype_t upb_map_valuetype(const upb_map *map);
bool upb_map_get(const upb_map *map, upb_msgval key, upb_msgval *val);

/* Write interface.  May only be called by the message's owner who can enforce
 * its memory management invariants. */

/* Sets or overwrites an entry in the map.  Return value indicates whether
 * the operation succeeded or failed with OOM, and also whether an existing
 * key was replaced or not. */
bool upb_map_set(upb_map *map,
                 upb_msgval key, upb_msgval val,
                 upb_msgval *valremoved);

/* Deletes an entry in the map.  Returns true if the key was present. */
bool upb_map_del(upb_map *map, upb_msgval key);

/** upb_mapiter ***************************************************************/

/* For iterating over a map.  Map iterators are invalidated by mutations to the
 * map, but an invalidated iterator will never return junk or crash the process.
 * An invalidated iterator may return entries that were already returned though,
 * and if you keep invalidating the iterator during iteration, the program may
 * enter an infinite loop. */

size_t upb_mapiter_sizeof();

void upb_mapiter_begin(upb_mapiter *i, const upb_map *t);
upb_mapiter *upb_mapiter_new(const upb_map *t, upb_alloc *a);
void upb_mapiter_free(upb_mapiter *i, upb_alloc *a);
void upb_mapiter_next(upb_mapiter *i);
bool upb_mapiter_done(const upb_mapiter *i);

upb_msgval upb_mapiter_key(const upb_mapiter *i);
upb_msgval upb_mapiter_value(const upb_mapiter *i);
void upb_mapiter_setdone(upb_mapiter *i);
bool upb_mapiter_isequal(const upb_mapiter *i1, const upb_mapiter *i2);

#ifdef __cplusplus
}  /* extern "C" */
#endif

#endif /* UPB_MSG_H_ */<|MERGE_RESOLUTION|>--- conflicted
+++ resolved
@@ -79,12 +79,7 @@
   bool extendable;
 } upb_msglayout;
 
-<<<<<<< HEAD
-/** upb_stringview ************************************************************/
-=======
-
 /** upb_strview ************************************************************/
->>>>>>> 9ea6bb46
 
 typedef struct {
   const char *data;
@@ -98,22 +93,18 @@
   return ret;
 }
 
-<<<<<<< HEAD
-UPB_INLINE upb_stringview upb_stringview_makez(const char *data) {
-  return upb_stringview_make(data, strlen(data));
-}
-
-UPB_INLINE bool upb_stringview_eql(upb_stringview a, upb_stringview b) {
+UPB_INLINE upb_strview upb_strview_makez(const char *data) {
+  return upb_strview_make(data, strlen(data));
+}
+
+UPB_INLINE bool upb_strview_eql(upb_strview a, upb_strview b) {
   return a.size == b.size && memcmp(a.data, b.data, a.size) == 0;
 }
-=======
+
 #define UPB_STRVIEW_INIT(ptr, len) {ptr, len}
->>>>>>> 9ea6bb46
-
-#define UPB_STRINGVIEW_FORMAT "%.*s"
-#define UPB_STRINGVIEW_ARGS(view) (int)(view).size, (view).data
-
-#define UPB_STRINGVIEW_INIT(ptr, len) {ptr, len}
+
+#define UPB_STRVIEW_FORMAT "%.*s"
+#define UPB_STRVIEW_ARGS(view) (int)(view).size, (view).data
 
 /** upb_msgval ****************************************************************/
 
